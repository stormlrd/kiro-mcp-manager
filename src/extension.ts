--- conflicted
+++ resolved
@@ -43,16 +43,13 @@
     // Ensure env-vars.json exists in workspace
     ensureEnvVarsConfig(context).catch(console.error);
 
-<<<<<<< HEAD
     // Ensure agent hook exists
     HookManager.ensureHook(context).catch(error => {
         console.error('Failed to ensure agent hook:', error);
         // Don't block activation on hook creation failure
     });
-=======
     // Check .gitignore for security
     checkGitignoreSecurity().catch(console.error);
->>>>>>> 467cb482
 
     // Create tree data providers
     const groupedProvider = new McpGroupedProvider(context);
